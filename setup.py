--- conflicted
+++ resolved
@@ -1,8 +1,7 @@
 #!/usr/bin/env python
 from setuptools import setup, find_packages
-<<<<<<< HEAD
 
-version = "0.2.5"
+version = "0.3.0"
 install_requires = [
     "chardet",
     "lxml",
@@ -17,32 +16,17 @@
 setup(
     name="readability-lxml",
     version=version,
-=======
-
-setup(
-    name="lxml-readability",
-    version="0.3dev",
->>>>>>> cc0af7a1
     author="Yuri Baburov",
     author_email="burchik@gmail.com",
     description="fast python port of arc90's readability tool",
     keywords='readable read parse html document readability',
     long_description=open("README.rst").read(),
     license="Apache License 2.0",
-<<<<<<< HEAD
-=======
-    url="http://github.com/buriy/python-readability",
-    packages=find_packages(),
-    install_requires=[
-        "chardet"
-        ],
->>>>>>> cc0af7a1
     classifiers=[
         "Environment :: Web Environment",
         "Intended Audience :: Developers",
         "Operating System :: OS Independent",
         "Programming Language :: Python",
-<<<<<<< HEAD
     ],
     url="http://github.com/buriy/python-readability",
     packages=find_packages('src'),
@@ -57,8 +41,4 @@
         'console_scripts':
             ['readability=readability_lxml:client.main']
     },
-
-=======
-        ],
->>>>>>> cc0af7a1
 )